<<<<<<< HEAD
![License](https://img.shields.io/github/license/excludarr/excludarr)

# Excludarr

<blockquote>
❗ This project is a continuation of <a href=https://github.com/haijeploeg/excludarr>haijeploeg/excludarr</a> which became unmaintained and stopped working around October, 2023 due to <a href="https://github.com/haijeploeg/excludarr/issues/92">this issue</a>, which this project has corrected.  However, due to changes in the JustWatch API, the <mark style="background-color: #dddddd">&nbsp;sonarr&nbsp;</mark> command is disabled, until new API calls can be implemented in a subsequent update.  


</blockquote>
<br/>
=======
![License](https://img.shields.io/github/license/barsa2000/excludarr) [![Docker](https://github.com/barsa2000/excludarr/actions/workflows/docker.yml/badge.svg)](https://github.com/barsa2000/excludarr/actions/workflows/docker.yml) ![Docker Pulls](https://img.shields.io/docker/pulls/barsa/excludarr)
<!-- [![release](https://github.com/haijeploeg/excludarr/actions/workflows/release.yml/badge.svg)](https://github.com/haijeploeg/excludarr/actions/workflows/release.yml) -->
<!-- [![PyPI version](https://badge.fury.io/py/excludarr.svg)](https://badge.fury.io/py/excludarr) -->
<!-- ![PyPI - Downloads](https://img.shields.io/pypi/dm/excludarr) -->


# Excludarr

> NOTE: This project is a continuation of [haijeploeg/excludarr](https://github.com/haijeploeg/excludarr) which became unmaintained and stopped working due to a change in the JustWatch API. The whole JustWatch library was rewrote to use the new GraphQL endpoint and is now fixed.
>>>>>>> f30ab01b

Excludarr is a CLI that interacts with Radarr and Sonarr instances. It completely manages you library in Sonarr and Radarr to only consist out of movies and series that are not present on any of the configured streaming providers. Excludarr can also re monitor movies and series if it is not available anymore on any of the configured streaming providers. You can also configure to delete the already downloaded files of the excluded entry to keep your storage happy! 🎉

[![asciicast](https://asciinema.org/a/459503.svg)](https://asciinema.org/a/459503?autoplay=1)

## Prerequisites

- Python 3.11 or Docker
- If you have Sonarr: Sonarr V3 (version 2 is not working!)
- If you have Radarr: Radarr V3

## Installation

Installation of excludarr can be done using poetry.

```bash
poetry install excludarr
```

## Configuration

To configure the application make sure that one of the following files exists:

```bash
/etc/excludarr/excludarr.yml
~/.config/excludarr/excludarr.yml
~/.excludarr/config/excludarr.yml
~/.excludarr.yml
./.excludarr.yml
```

The application will read those configuration files in that order. So `./.excludarr.yml` will overwrite `/etc/excludarr/excludarr.yml`. For a full list of options and their description see [excludarr-example.yml](.examples/excludarr-example.yml) in this repository.

> NOTE: To get a full list of available providers in your country, execute `excludarr providers list` and copy the full name of the provider in your configuration.

## Radarr

The `radarr` subcommands manages the library in your configured Radarr instance. Check `excludarr radarr --help` for a full list of options.

### Exclude

To delete or disable monitoring of the movies in Radarr you can execute the `excludarr radarr exclude` command. You can determine to either delete the movie or change the status to not monitored. You can alo configure if you want to delete the associated files and to add an import exclusion to prevent future importing of the movie.

By default no files are being deleted, you have to set the `-d` flag. To make the command non-interactive you can pass the `-y` flag to auto accept the confirmation question. To show the progress of the process you can pass the `--progress` flag to get a nice progress bar! Read the help page of the command carefully to adjust the command to your needs.

```bash
$ excludarr radarr exclude -a delete -d -e
              ╷                                            ╷                ╷
 Release Date │ Title                                      │ Used Diskspace │ Streaming Providers
╶─────────────┼────────────────────────────────────────────┼────────────────┼─────────────────────────────────╴
 2021-11-04   │ Red Notice                                 │ 0.00GB         │ Netflix
 2021-10-13   │ The Last Duel                              │ 0.00GB         │ Apple iTunes
 2021-11-04   │ Amina                                      │ 0.00GB         │ Netflix
 2021-11-25   │ Apex                                       │ 12.00GB        │ Apple iTunes
 2021-11-25   │ A Boy Called Christmas                     │ 0.00GB         │ Netflix
 2012-06-27   │ The Amazing Spider-Man                     │ 0.00GB         │ Netflix, Apple iTunes
 2017-07-05   │ Spider-Man: Homecoming                     │ 7.50GB         │ Apple iTunes
 2021-10-22   │ The Harder They Fall                       │ 0.00GB         │ Netflix
 2021-12-02   │ Single All the Way                         │ 0.00GB         │ Netflix
 2021-05-19   │ F9                                         │ 0.00GB         │ Apple iTunes
 2021-07-28   │ The Suicide Squad                          │ 10.00GB        │ Apple iTunes
 2021-10-29   │ Army of Thieves                            │ 0.00GB         │ Netflix
 2021-08-09   │ PAW Patrol: The Movie                      │ 0.00GB         │ Apple iTunes
 2018-12-06   │ Spider-Man: Into the Spider-Verse          │ 20.00GB        │ Apple iTunes
 2002-05-01   │ Spider-Man                                 │ 0.00GB         │ Netflix, Apple iTunes
╶─────────────┼────────────────────────────────────────────┼────────────────┼─────────────────────────────────╴
              │                       Total Used Diskspace │ 49.50GB        │
              ╵                                            ╵                ╵
Are you sure you want to delete the listed movies? [y/n] (n): y
Succesfully deleted the movies from Radarr!
```

> NOTE: If you want to exclude any of the movies listed in the table, just copy the title and paste it in your configuration file under `radarr -> excludes`.
> NOTE: If you want to exclude movies with a specific tag on Radarr, just add the tag label to `radarr -> tags_to_exclude`.

### Re-add

To re enable monitoring of not-monitored movies in Radarr that are not present anymore on any of the streaming providers, you can execute `excludarr radarr re-add`. This will lookup all movies that are not monitored anymore in Radarr and check if they are still available on the configured streaming providers. If there is no match, the status of the movie will change to monitored. This is handy if you remove a streaming provider from the configuration, or if the movie is being deleted from a streaming provider.

```bash
$ excludarr radarr re-add
              ╷
 Release Date │ Title
╶─────────────┼───────────────────────────────────────────╴
 2021-08-27   │ Vacation Friends
 2021-10-13   │ The Last Duel
 2021-09-01   │ Shang-Chi and the Legend of the Ten Rings
 2021-06-17   │ Luca
 2019-06-28   │ Spider-Man: Far From Home
 2021-11-12   │ Home Sweet Home Alone
 2021-07-07   │ Black Widow
 2021-07-22   │ Snake Eyes: G.I. Joe Origins
 2021-07-28   │ Jungle Cruise
 2020-08-04   │ Deathstroke: Knights & Dragons - The Movie
 2021-05-19   │ F9
 2021-07-28   │ The Suicide Squad
 2021-08-09   │ PAW Patrol: The Movie
 2021-09-03   │ Zone 414
 2021-05-26   │ Cruella
 2021-07-15   │ Space Jam: A New Legacy
 2021-03-24   │ Godzilla vs. Kong
              ╵
Are you sure you want to re monitor the listed movies? [y/n] (n): y
Succesfully changed the status of the movies listed in Radarr to monitored!
```

> NOTE: If you want to exclude any of the movies listed in the table, just copy the title and paste it in your configuration file under `radarr -> excludes`.
> NOTE: If you want to exclude movies with a specific tag on Radarr, just add the tag label to `radarr -> tags_to_exclude`.

## Sonarr

The `sonarr` subcommands manages the library in your configured Sonarr instance. Check `excludarr sonarr --help` for a full list of options.

### Exclude

To delete or disable monitoring of the series in Sonarr you can execute the `excludarr sonarr exclude` command. You can determine to either delete the serie or change the status to not monitored. You can alo configure if you want to delete the associated files. Excludarr will exclude the whole serie, the season(s) or individually episodes.

If you use the delete action (`excludarr sonarr exclude -a delete`) it will only delete the serie if the serie is ended and all seasons are streaming on a configured streaming service. A few examples with Netflix as a streaming provider.

- **Serie A** has a total of 5 seasons and has ended. If all 5 seasons are found on Netflix it will delete the serie from Sonarr.
- **Serie B** has a total of 4 seasons and it still continueing (season 5 will be released next year). If all 4 seasons are found on Netflix it will disable the monitoring of all 4 seasons, but it will **not** delete the whole serie from Sonarr.
- **Serie C** has a total of 6 seasons and has ended. If only 5 seasons are found on Netflix, Excludarr will disable monitoring of the 5 seasons and will **not** delete the serie from Sonarr.

By default no files are being deleted, you have to set the `-d` flag. To make the command non-interactive you can pass the `-y` flag to auto accept the confirmation question. To show the progress of the process you can pass the `--progress` flag to get a nice progress bar! Read the help page of the command carefully to adjust the command to your needs.

```bash
excludarr sonarr exclude -a delete -d
              ╷                                             ╷                ╷                                             ╷                                             ╷                    ╷
 Release Year │ Title                                       │ Used Diskspace │ Seasons                                     │ Episodes                                    │ Providers          │ Ended
╶─────────────┼─────────────────────────────────────────────┼────────────────┼─────────────────────────────────────────────┼─────────────────────────────────────────────┼────────────────────┼──────╴
 2008         │ Breaking Bad                                │ 454.00GB       │ Season 1, Season 2, Season 3, Season 4,     │                                             │ Netflix            │ Yes
              │                                             │                │ Season 5                                    │                                             │                    │
 2010         │ The Walking Dead                            │ 0.00GB         │ Season 1, Season 2, Season 3, Season 4,     │                                             │ Netflix            │ No
              │                                             │                │ Season 5, Season 6, Season 7, Season 8,     │                                             │                    │
              │                                             │                │ Season 9, Season 10                         │                                             │                    │
 2016         │ Stranger Things                             │ 0.00GB         │ Season 1, Season 2, Season 3                │                                             │ Netflix            │ No
 2012         │ Arrow                                       │ 0.00GB         │ Season 1, Season 2, Season 3, Season 4,     │                                             │ Netflix            │ Yes
              │                                             │                │ Season 5, Season 6, Season 7, Season 8      │                                             │                    │
 2004         │ Lost                                        │ 0.00GB         │ Season 1, Season 2, Season 3, Season 4,     │                                             │ Videoland          │ Yes
              │                                             │                │ Season 5, Season 6                          │                                             │                    │
 2013         │ House of Cards (US)                         │ 0.00GB         │ Season 1, Season 2, Season 3, Season 4,     │                                             │ Netflix            │ Yes
              │                                             │                │ Season 5, Season 6                          │                                             │                    │
 2011         │ Suits                                       │ 30.00GB        │ Season 1, Season 2, Season 3, Season 4,     │                                             │ Netflix            │ Yes
              │                                             │                │ Season 5, Season 6, Season 7, Season 8,     │                                             │                    │
              │                                             │                │ Season 9                                    │                                             │                    │
 2013         │ Vikings                                     │ 100.00GB       │ Season 1, Season 2, Season 3, Season 4,     │                                             │ Netflix            │ Yes
              │                                             │                │ Season 5, Season 6                          │                                             │                    │
 2014         │ The Flash (2014)                            │ 0.00GB         │ Season 1, Season 2, Season 3, Season 4,     │ S08E01, S08E02, S08E03, S08E04, S08E05      │ Netflix            │ No
              │                                             │                │ Season 5, Season 6, Season 7                │                                             │                    │
 2013         │ Orange Is the New Black                     │ 0.00GB         │ Season 1, Season 2, Season 3, Season 4,     │                                             │ Netflix            │ Yes
              │                                             │                │ Season 5, Season 6, Season 7                │                                             │                    │
 2011         │ Black Mirror                                │ 0.00GB         │ Season 1, Season 2, Season 3, Season 4,     │                                             │ Netflix            │ Yes
              │                                             │                │ Season 5                                    │                                             │                    │
 2013         │ Rick and Morty                              │ 0.00GB         │ Season 1, Season 2, Season 3, Season 4,     │                                             │ Netflix            │ No
              │                                             │                │ Season 5                                    │                                             │                    │
 2005         │ The Office (US)                             │ 15.00GB        │ Season 1, Season 2, Season 3, Season 4,     │                                             │ Netflix, Videoland │ Yes
              │                                             │                │ Season 5, Season 6, Season 7, Season 8,     │                                             │                    │
              │                                             │                │ Season 9                                    │                                             │                    │
 2010         │ Spartacus                                   │ 30.00GB        │ Season 1, Season 3                          │ S02E01, S02E02, S02E03, S02E04, S02E05,     │ Netflix            │ Yes
              │                                             │                │                                             │ S02E06                                      │                    │
 2017         │ Dark                                        │ 0.00GB         │ Season 1, Season 2, Season 3                │                                             │ Netflix            │ Yes
╶─────────────┼─────────────────────────────────────────────┼────────────────┼─────────────────────────────────────────────┼─────────────────────────────────────────────┼────────────────────┼──────╴
              │                        Total Used Diskspace │ 629.00GB       │                                             │                                             │                    │
              ╵                                             ╵                ╵                                             ╵                                             ╵                    ╵
Are you sure you want to delete the listed series? [y/n] (n): y
Succesfully deleted the series and/or changed the status of serveral seasons and episodes listed in Sonarr to not monitored!
```

> NOTE: If you want to exclude any of the series listed in the table, just copy the title and paste it in your configuration file under `sonarr -> excludes`.
> NOTE: If you want to exclude movies with a specific tag on Sonarr, just add the tag label to `sonarr -> tags_to_exclude`.

### Re-add

To re enable monitoring of not-monitored series in Sonarr that are not present anymore on any of the streaming providers, you can execute `excludarr sonarr re-add`. This will lookup all series/seasons/episodes that are not monitored anymore in Sonarr and check if they are still available on the configured streaming providers. If there is no match, the status of the serie will change to monitored. This is handy if you remove a streaming provider from the configuration, or if the movie is being deleted from a streaming provider.

```bash
excludarr sonarr re-add
              ╷                                                  ╷                                                             ╷                                                              ╷
 Release Year │ Title                                            │ Seasons                                                     │ Episodes                                                     │ Ended
╶─────────────┼──────────────────────────────────────────────────┼─────────────────────────────────────────────────────────────┼──────────────────────────────────────────────────────────────┼──────╴
 2010         │ The Walking Dead                                 │ Season 1, Season 2, Season 3, Season 4, Season 5, Season 6, │                                                              │ No
              │                                                  │ Season 7, Season 8, Season 9, Season 10                     │                                                              │
 2016         │ Stranger Things                                  │ Season 1, Season 2, Season 3                                │                                                              │ No
              │                                                  │ Season 7, Season 8                                          │                                                              │
 2004         │ Lost                                             │ Season 1, Season 2, Season 3, Season 4, Season 5, Season 6  │                                                              │ Yes
 2011         │ Suits                                            │ Season 1, Season 2, Season 3, Season 4, Season 5, Season 6, │                                                              │ Yes
              │                                                  │ Season 7, Season 8, Season 9                                │                                                              │
 2014         │ The Flash (2014)                                 │ Season 1, Season 2, Season 3, Season 4, Season 5, Season 6, │ S08E01, S08E02, S08E03, S08E04, S08E05                       │ No
              │                                                  │ Season 7                                                    │                                                              │
 2013         │ Orange Is the New Black                          │ Season 1, Season 2, Season 3, Season 4, Season 5, Season 6, │                                                              │ Yes
              │                                                  │ Season 7                                                    │                                                              │
 2013         │ Rick and Morty                                   │ Season 1, Season 2, Season 3, Season 4, Season 5            │                                                              │ No
 2005         │ The Office (US)                                  │ Season 1, Season 2, Season 3, Season 4, Season 5, Season 6, │                                                              │ Yes
              │                                                  │ Season 7, Season 8, Season 9                                │                                                              │
 1997         │ South Park                                       │ Season 1, Season 2, Season 18, Season 19, Season 20, Season │                                                              │ No
              │                                                  │ 21                                                          │                                                              │
 2013         │ The Blacklist                                    │ Season 1, Season 2, Season 3, Season 4, Season 5, Season 6, │ S09E01, S09E02, S09E03                                       │ No
              │                                                  │ Season 7, Season 8                                          │                                                              │
 2015         │ Better Call Saul                                 │ Season 1, Season 2, Season 3, Season 4, Season 5            │                                                              │ No
 2014         │ Gotham                                           │ Season 1, Season 2, Season 4, Season 5                      │ S03E01, S03E02, S03E03, S03E04, S03E05, S03E06, S03E07,      │ Yes
              │                                                  │                                                             │ S03E08, S03E09, S03E10, S03E11, S03E12, S03E13, S03E14,      │
              │                                                  │                                                             │ S03E15, S03E16, S03E17, S03E18, S03E19, S03E20, S03E21       │
 2005         │ Avatar: The Last Airbender                       │ Season 1, Season 2, Season 3                                │                                                              │ Yes
 2014         │ Fargo                                            │ Season 1, Season 2, Season 3, Season 4                      │                                                              │ No
              ╵                                                  ╵                                                             ╵                                                              ╵
Are you sure you want to re monitor the listed series? [y/n] (n): y
Succesfully changed the status of the series listed in Sonarr to monitored!
```

> NOTE: If you want to exclude any of the series listed in the table, just copy the title and paste it in your configuration file under `sonarr -> excludes`.
> NOTE: If you want to exclude movies with a specific tag on Sonarr, just add the tag label to `sonarr -> tags_to_exclude`.

## Docker

To use this setup using Docker, you can use the `barsa/excludarr` container. You can use the following environment variables:

<<<<<<< HEAD
| Variable | Default | Description |
| --- | --- | --- |
| GENERAL_FAST_SEARCH | true | Enable or disable fast search, can be `true` or `false`. |
| GENERAL_LOCALE | en_US | The locale to use, can also be a two letter country code. |
| GENERAL_PROVIDERS | Netflix | Comma seperated list of providers. e.g. `GENERAL_PROVIDERS=netflix, amazon prime video`. |
| TMDB_API_KEY | - | Your TMDB API key. This setting is optional and only used in fallback scenario's. |
| RADARR_URL | http://localhost:7878 | The Radarr URL. |
| RADARR_API_KEY | secret | Your Radarr API Key. |
| RADARR_VERIFY_SSL | false | To enable SSL verify, can be `true` or `false`. |
| RADARR_EXCLUDE | - | Comma seperated list of movies to exclude in the process of Excludarr, e.g. `RADARR_EXCLUDE=The Matrix, F9`. |
| SONARR_URL | http://localhost:8989 | The Sonarr URL. |
| SONARR_API_KEY | secret | Your Sonarr API Key. |
| SONARR_VERIFY_SSL | false | To enable SSL verify, can be `true` or `false`. |
| SONARR_EXCLUDE | - | Comma seperated list of series to exclude in Excludarr, e.g. `SONARR_EXCLUDE=Breaking Bad, Game of Thrones`. |
| CRON_MODE | false | Wether to run the docker container using cron. This is useful for docker-compose. |
=======
Variable | Default | Description
--- | --- | ---
GENERAL_FAST_SEARCH | true | Enable or disable fast search, can be `true` or `false`.
GENERAL_LOCALE | en_US | The locale to use, can also be a two letter country code.
GENERAL_PROVIDERS | Netflix | Comma seperated list of providers. e.g. `GENERAL_PROVIDERS=netflix, amazon prime video`.
TMDB_API_KEY | - | Your TMDB API key. This setting is optional and only used in fallback scenario's.
RADARR_URL | http://localhost:7878 | The Radarr URL.
RADARR_API_KEY | secret | Your Radarr API Key.
RADARR_VERIFY_SSL | false | To enable SSL verify, can be `true` or `false`.
RADARR_EXCLUDE | - | Comma seperated list of movies to exclude in the process of Excludarr, e.g. `RADARR_EXCLUDE=The Matrix, F9`.
RADARR_EXCLUDE_TAGS | - | Comma seperated list of tags to exclude in the process of Excludarr, e.g. `RADARR_EXCLUDE_TAGS=movies,fast-and-furious`.
SONARR_URL | http://localhost:8989 | The Sonarr URL.
SONARR_API_KEY | secret | Your Sonarr API Key.
SONARR_VERIFY_SSL | false | To enable SSL verify, can be `true` or `false`.
SONARR_EXCLUDE | - | Comma seperated list of series to exclude in Excludarr, e.g. `SONARR_EXCLUDE=Breaking Bad, Game of Thrones`.
SONARR_EXCLUDE_TAGS | - | Comma seperated list of tags to exclude in Excludarr, e.g. `SONARR_EXCLUDE_TAGS=anime,tv-shows`.
CRON_MODE | false | Wether to run the docker container using cron. This is useful for docker-compose.
>>>>>>> f30ab01b

You can put those variables in a env file (e.g. `excludarr.env`) and use it in a command (recommended way). Look the [docker_example.env](.examples/docker_example.env) for an example. If you have set your variables properly, you can execute excludarr in docker by just adding the command and paramaters at the end of the docker command. Example:

```bash
docker run -it --rm --env-file excludarr.env barsa/excludarr:latest radarr exclude -a delete -d -e --progress
docker run -it --rm --env-file excludarr.env barsa/excludarr:latest sonarr exclude -a not-monitored
```

### Docker compose

Excludarr can run in cron mode using docker-compose. Using this method the container keeps running and wakes up when you want to run a scheduled command. To use this method you can create a [crontab](.examples/crontab) file and mount it to `/etc/excludarr/crontab` in the container. Make sure you run the command unattended (with the `-y` flag!)

```bash
$ cat crontab

# minute    hour    day   month   weekday   command
0           1       *     *       *         excludarr sonarr exclude -a delete -d -e -y
0           2       *     *       *         excludarr radarr exclude -a delete -d -e -y
```

Your docker-compose file can look like [this](.examples/docker-compose-example.yml). Make sure you set the `CRON_MODE` environment setting!

```bash
$ cat docker-compose.yml

version: "3"
services:
  excludarr:
    image: barsa/excludarr
    container_name: excludarr
    environment:
      - GENERAL_FAST_SEARCH=true
      - GENERAL_LOCALE=en_NL
      - GENERAL_PROVIDERS=netflix, amazon prime video
      - RADARR_URL=http://radarr.example.com:7878
      - RADARR_API_KEY=secret
      - RADARR_VERIFY_SSL=false
      - RADARR_EXCLUDE_TAGS=[excludes]
      - SONARR_URL=http://sonarr.example.com:8989
      - SONARR_API_KEY=secret
      - SONARR_VERIFY_SSL=false
      - SONARR_EXCLUDE="Queen of the South, Breaking Bad"
      - SONARR_EXCLUDE_TAGS=[excludes]
      - CRON_MODE=true
    volumes:
      - ./crontab:/etc/excludarr/crontab
    restart: unless-stopped
```

With the above configuration the container will execute `excludarr sonarr exclude -a delete -d -e -y` every day at 01:00 and `excludarr radarr exclude -a delete -d -e -y` every day at 02:00.

## FAQ

Below are some frequently asked questions. Please look if your question is listed below before you submit an issue.

##

**Q:** I used the `--legacy` flag before, where can I find it in excludarr v1.0.0?

**A:** Excludarr will now automatically fall back to the legacy delete option if a bulk delete is not possible.

##

**Q:** Where is the `check` command?

**A:** The check command has been replaced by `re-add`.

##

**Q:** When excluding series there are no seasons or episodes displayed, what will excludarr do?

**A:** When there are no seasons and episodes displayed this means that excludarr will disable monitoring of the serie if the serie is not ended yet. When a serie is ended and the action was delete, Excludarr will delete the whole serie. When a serie is ended and the action is not-monitored, Excludarr will disable monitoring of the whole serie.

##

**Q:** Can I also exclude movies and series from being processed by Excludarr?

**A:** Yes, by using the `exclude` setting in the configuration file. You can set the `exclude` setting under the `radarr` and `sonarr` configuration section. You can see the example [excludarr-example.yml](.examples/excludarr-example.yml) file in this repo.

##

**Q:** How can I know what providers I can use in the configuration file?

**A:** You can list all the available providers for your specific locale using the `excludarr providers list` command. This should give you a list of all the available providers. Simply copy the full name and insert it in the configuration file.

##

**Q:** Does excludarr still support Sonarr V2?

**A:** No, Sonarr V2 is EOL (End Of Life) and therefor not supported by Excludarr. Please upgrade to Sonarr V3 by reading the [upgrade guide](https://forums.sonarr.tv/t/v3-is-now-officially-stable-v2-is-eol/27858)

<<<<<<< HEAD
## License

The project is [licensed](LICENSE) under [GNU General Public License v3](https://www.gnu.org/licenses/gpl-3.0.html) or later.

This project is a fork of this [original project](https://github.com/haijeploeg/excludarr), where you can find its [original MIT license](https://github.com/haijeploeg/excludarr/blob/main/LICENSE).  A copy of the original license is also included in this repository in [LICENSE.old](LICENSE.old)
=======
##

# Developers

Check the [development page](.github/DEVELOPER.md)
>>>>>>> f30ab01b
<|MERGE_RESOLUTION|>--- conflicted
+++ resolved
@@ -1,15 +1,3 @@
-<<<<<<< HEAD
-![License](https://img.shields.io/github/license/excludarr/excludarr)
-
-# Excludarr
-
-<blockquote>
-❗ This project is a continuation of <a href=https://github.com/haijeploeg/excludarr>haijeploeg/excludarr</a> which became unmaintained and stopped working around October, 2023 due to <a href="https://github.com/haijeploeg/excludarr/issues/92">this issue</a>, which this project has corrected.  However, due to changes in the JustWatch API, the <mark style="background-color: #dddddd">&nbsp;sonarr&nbsp;</mark> command is disabled, until new API calls can be implemented in a subsequent update.  
-
-
-</blockquote>
-<br/>
-=======
 ![License](https://img.shields.io/github/license/barsa2000/excludarr) [![Docker](https://github.com/barsa2000/excludarr/actions/workflows/docker.yml/badge.svg)](https://github.com/barsa2000/excludarr/actions/workflows/docker.yml) ![Docker Pulls](https://img.shields.io/docker/pulls/barsa/excludarr)
 <!-- [![release](https://github.com/haijeploeg/excludarr/actions/workflows/release.yml/badge.svg)](https://github.com/haijeploeg/excludarr/actions/workflows/release.yml) -->
 <!-- [![PyPI version](https://badge.fury.io/py/excludarr.svg)](https://badge.fury.io/py/excludarr) -->
@@ -19,7 +7,6 @@
 # Excludarr
 
 > NOTE: This project is a continuation of [haijeploeg/excludarr](https://github.com/haijeploeg/excludarr) which became unmaintained and stopped working due to a change in the JustWatch API. The whole JustWatch library was rewrote to use the new GraphQL endpoint and is now fixed.
->>>>>>> f30ab01b
 
 Excludarr is a CLI that interacts with Radarr and Sonarr instances. It completely manages you library in Sonarr and Radarr to only consist out of movies and series that are not present on any of the configured streaming providers. Excludarr can also re monitor movies and series if it is not available anymore on any of the configured streaming providers. You can also configure to delete the already downloaded files of the excluded entry to keep your storage happy! 🎉
 
@@ -236,7 +223,6 @@
 
 To use this setup using Docker, you can use the `barsa/excludarr` container. You can use the following environment variables:
 
-<<<<<<< HEAD
 | Variable | Default | Description |
 | --- | --- | --- |
 | GENERAL_FAST_SEARCH | true | Enable or disable fast search, can be `true` or `false`. |
@@ -247,30 +233,13 @@
 | RADARR_API_KEY | secret | Your Radarr API Key. |
 | RADARR_VERIFY_SSL | false | To enable SSL verify, can be `true` or `false`. |
 | RADARR_EXCLUDE | - | Comma seperated list of movies to exclude in the process of Excludarr, e.g. `RADARR_EXCLUDE=The Matrix, F9`. |
+| RADARR_EXCLUDE_TAGS | - | Comma seperated list of tags to exclude in the process of Excludarr, e.g. `RADARR_EXCLUDE_TAGS=movies,fast-and-furious`.
 | SONARR_URL | http://localhost:8989 | The Sonarr URL. |
 | SONARR_API_KEY | secret | Your Sonarr API Key. |
 | SONARR_VERIFY_SSL | false | To enable SSL verify, can be `true` or `false`. |
 | SONARR_EXCLUDE | - | Comma seperated list of series to exclude in Excludarr, e.g. `SONARR_EXCLUDE=Breaking Bad, Game of Thrones`. |
+| SONARR_EXCLUDE_TAGS | - | Comma seperated list of tags to exclude in Excludarr, e.g. `SONARR_EXCLUDE_TAGS=anime,tv-shows`.
 | CRON_MODE | false | Wether to run the docker container using cron. This is useful for docker-compose. |
-=======
-Variable | Default | Description
---- | --- | ---
-GENERAL_FAST_SEARCH | true | Enable or disable fast search, can be `true` or `false`.
-GENERAL_LOCALE | en_US | The locale to use, can also be a two letter country code.
-GENERAL_PROVIDERS | Netflix | Comma seperated list of providers. e.g. `GENERAL_PROVIDERS=netflix, amazon prime video`.
-TMDB_API_KEY | - | Your TMDB API key. This setting is optional and only used in fallback scenario's.
-RADARR_URL | http://localhost:7878 | The Radarr URL.
-RADARR_API_KEY | secret | Your Radarr API Key.
-RADARR_VERIFY_SSL | false | To enable SSL verify, can be `true` or `false`.
-RADARR_EXCLUDE | - | Comma seperated list of movies to exclude in the process of Excludarr, e.g. `RADARR_EXCLUDE=The Matrix, F9`.
-RADARR_EXCLUDE_TAGS | - | Comma seperated list of tags to exclude in the process of Excludarr, e.g. `RADARR_EXCLUDE_TAGS=movies,fast-and-furious`.
-SONARR_URL | http://localhost:8989 | The Sonarr URL.
-SONARR_API_KEY | secret | Your Sonarr API Key.
-SONARR_VERIFY_SSL | false | To enable SSL verify, can be `true` or `false`.
-SONARR_EXCLUDE | - | Comma seperated list of series to exclude in Excludarr, e.g. `SONARR_EXCLUDE=Breaking Bad, Game of Thrones`.
-SONARR_EXCLUDE_TAGS | - | Comma seperated list of tags to exclude in Excludarr, e.g. `SONARR_EXCLUDE_TAGS=anime,tv-shows`.
-CRON_MODE | false | Wether to run the docker container using cron. This is useful for docker-compose.
->>>>>>> f30ab01b
 
 You can put those variables in a env file (e.g. `excludarr.env`) and use it in a command (recommended way). Look the [docker_example.env](.examples/docker_example.env) for an example. If you have set your variables properly, you can execute excludarr in docker by just adding the command and paramaters at the end of the docker command. Example:
 
@@ -362,16 +331,10 @@
 
 **A:** No, Sonarr V2 is EOL (End Of Life) and therefor not supported by Excludarr. Please upgrade to Sonarr V3 by reading the [upgrade guide](https://forums.sonarr.tv/t/v3-is-now-officially-stable-v2-is-eol/27858)
 
-<<<<<<< HEAD
 ## License
 
-The project is [licensed](LICENSE) under [GNU General Public License v3](https://www.gnu.org/licenses/gpl-3.0.html) or later.
-
-This project is a fork of this [original project](https://github.com/haijeploeg/excludarr), where you can find its [original MIT license](https://github.com/haijeploeg/excludarr/blob/main/LICENSE).  A copy of the original license is also included in this repository in [LICENSE.old](LICENSE.old)
-=======
-##
+The project is [licensed](LICENSE) under [MIT](LICENSE) or later.
 
 # Developers
 
-Check the [development page](.github/DEVELOPER.md)
->>>>>>> f30ab01b
+Check the [development page](.github/DEVELOPER.md)