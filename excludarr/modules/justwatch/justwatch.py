from typing import Any, Dict, List, TypeAlias
import httpx

from json import JSONDecodeError

# from simplejustwatchapi.justwatch import search
<<<<<<< HEAD

from .exceptions import (
    JustWatchTooManyRequests,
    JustWatchForbidden,
    JustWatchNotFound,
    JustWatchBadRequest,
)
from .models import MovieOffers, SearchResult, Offer, ShowOffers
=======
>>>>>>> 16762695

from .exceptions import (
    JustWatchBadJSON,
    JustWatchGraphqlError,
    JustWatchTooManyRequests,
    JustWatchForbidden,
    JustWatchNotFound,
    JustWatchBadRequest,
)
from .models import MovieOffers, SearchResult, Offer, ShowOffers

JSON: TypeAlias = (
    dict[str, "JSON"] | list["JSON"] | str | int | float | bool | None
)


class JustWatch(object):
    httpx_client: httpx.Client
    _locale: str
    _language: str
    _country: str

    base_url: str = "https://apis.justwatch.com/content"
    graphql_url: str = "https://apis.justwatch.com/graphql"

    def __init__(self, locale, ssl_verify: bool = True):
        # TODO: understand how to write this retry strategy with httpx
        # # Setup retries on failure
        # retries = Retry(
        #     total=5,
        #     backoff_factor=0.5,
        #     status_forcelist=[429, 500, 502, 503, 504],
        #     allowed_methods=["GET", "POST"],
        # )

        self.httpx_client = httpx.Client(http2=True, verify=ssl_verify)

        # Setup locale by verifying its input
        self._locale = self._get_full_locale(locale)
        [self._language, self._country] = self._locale.split("_")

    def __exit__(self, *args):
        self.httpx_client.close()

    def _build_url(self, path: str):
        return "{}{}".format(self.base_url, path)

    def _filter_api_error(self, data: httpx.Response):

        if data.status_code == 400:
            raise JustWatchBadRequest(data.text)
        elif data.status_code == 404:
            raise JustWatchNotFound()
        elif data.status_code == 429:
            raise JustWatchTooManyRequests()

        try:
            j = data.json()
        except JSONDecodeError:
<<<<<<< HEAD
            return data.text

        return result_json

    def _http_request(self, method, path, json=None, params=None):
        # JustWatch returns a 403 without a reasonable User-Agent
        headers = {
            "User-Agent": "Mozilla/5.0 (Windows NT 10.0; Win64; x64) AppleWebKit/537.36 (KHTML, like Gecko) Chrome/111.0.0.0 Safari/537.36"
        }
        url = self._build_url(path)
        request = requests.Request(
            method, url, headers=headers, json=json, params=params
        )
=======
            raise JustWatchBadJSON(data.text)

        # TODO: write custom retry strategy based on graphql errors
        #       we can't base out retry strategy on response codes because the
        #       rpc always returns 200 if it is available, for now this will do
        if "errors" in j:
            raise JustWatchGraphqlError(data)

        return j

    def _http_request(
        self,
        method: str,
        path: str,
        json: Any | None = None,
        params: httpx.QueryParams | None = None,
    ):
        # JustWatch returns a 403 without a reasonable User-Agent
        headers = {
            "User-Agent": "Mozilla/5.0 (Windows NT 10.0; Win64; x64) AppleWebKit/537.36 (KHTML, like Gecko) Chrome/111.0.0.0 Safari/537.36"  # noqa: E501
        }
        url = self._build_url(path)
>>>>>>> 16762695

        request = self.httpx_client.build_request(
            method, url, headers=headers, json=json, params=params
        )

        result = self.httpx_client.send(request)

        return self._filter_api_error(result)

    def _http_get(self, path: str, params: httpx.QueryParams | None = None):
        return self._http_request("get", path, params=params)

    def _http_post(self, path: str, json: Any | None = None):
        return self._http_request("post", path, json=json)

    def _http_put(
        self,
        path: str,
        json: Any | None = None,
        params: httpx.QueryParams | None = None,
    ):
        return self._http_request("put", path, params=params, json=json)

    def _http_delete(
        self,
        path: str,
        json: Any | None = None,
        params: httpx.QueryParams | None = None,
    ):
        return self._http_request("delete", path, json=json, params=params)

    def _get_full_locale(self, locale: str):
        default_locale = "en_US"
        path = "/locales/state"

        jw_locales = self._http_get(path)

        valid_locale = any(
            [True for i in jw_locales if i["full_locale"] == locale]
        )

        # Check if the locale is a iso_3166_2 Country Code
        if not valid_locale:
            locale = "".join(
<<<<<<< HEAD
                [i["full_locale"] for i in jw_locales if i["iso_3166_2"] == locale]
=======
                [
                    i["full_locale"]
                    for i in jw_locales
                    if i["iso_3166_2"] == locale
                ]
>>>>>>> 16762695
            )

        # If the locale is empty return the default locale
        if not locale:
            return default_locale

        return locale

    def get_providers(self):
        path = f"/providers/locale/{self._locale}"

        return self._http_get(path)

    def query_movie_offers(
<<<<<<< HEAD
        self, jwid: str, providers: list[str] = [], forceFlatrate=False
    ) -> MovieOffers:
        result_json = self.__get_providers(jwid, providers, forceFlatrate)

        result = []

        for offer in result_json["data"]["node"]["offers"]:
            result.append(Offer(offer))

        return result

    def query_show_offers(
        self, jwid: str, providers: list[str] = [], forceFlatrate=False
    ) -> ShowOffers:
        result_json = self.__get_providers(jwid, providers, forceFlatrate)

        result = {}

        for season in result_json["data"]["node"]["seasons"]:
            season_n = season["content"]["seasonNumber"]
            result[season_n] = {}
            for episode in season["episodes"]:
                episode_n = episode["content"]["episodeNumber"]
                result[season_n][episode_n] = []
                for offer in episode["offers"]:
                    result[season_n][episode_n].append(Offer(offer))
=======
        self, jwid: str, providers: List[str] = [], forceFlatrate=False
    ) -> MovieOffers | None:

        try:
            result_json = self._get_providers(jwid, providers, forceFlatrate)
        except Exception:
            return None

        result: MovieOffers = []

        for offer in result_json["data"]["node"]["offers"]:
            result.append(Offer(offer))

        return result

    def query_show_offers(
        self, jwid: str, providers: List[str] = [], forceFlatrate=False
    ) -> ShowOffers | None:

        try:
            result_json = self._get_providers(jwid, providers, forceFlatrate)
        except Exception:
            return None
>>>>>>> 16762695

        result: ShowOffers = {}

<<<<<<< HEAD
    def search_movie(
        self, title: str, results=4, year: int | None = None
    ) -> list[SearchResult]:
        res = self.__search(title, "MOVIE", results, year)

        return res

    def search_show(
        self, title: str, results=4, year: int | None = None
    ) -> list[SearchResult]:
        res = self.__search(title, "SHOW", results, year)

        return res

    def __search(
        self, title, objectType: str, results=1, year: int | None = None
    ) -> list[SearchResult]:

        from .queries import SEARCH_QUERY as query

        filter = {}

        filter["searchQuery"] = title
        filter["objectTypes"] = [objectType]
        if year != None:
            filter["releaseYear"] = {
                "min": year,
                "max": year,
            }

        request = {
            "operationName": "GetSearchTitles",
            "query": query,
            "variables": {
                "first": results,
                "searchTitlesFilter": filter,
                "language": self._language,
                "country": self._country,
            },
        }

        response = post(self.graphql_url, json=request)

        ret = []
        for node in response.json()["data"]["popularTitles"]["edges"]:
            ret.append(SearchResult(node["node"]))

        return ret

    def __get_providers(
        self, jwid: str, providers: list[str] = [], forceFlatrate: bool = False
    ):

        from .queries import OFFER_QUERY as query

        # MONETIZATION_TYPES = ["FLATRATE", "RENT", "BUY", "ADS", "FREE"]
        # PRESENTATION_TYPES = ["SD", "HD", "_4K"]
        filter = {}

        filter["bestOnly"] = True

        if forceFlatrate:
            filter["monetizationTypes"] = ["FLATRATE"]
        if len(providers) > 0:
            filter["packages"] = providers

        request = {
            "operationName": "GetTitleOffers",
            "query": query,
            "variables": {
                "nodeId": jwid,
                "language": self._language,
                "country": self._country,
                "offerFilter": filter,
            },
        }

        response = post(self.graphql_url, json=request)

        offers = []

        return response.json()
=======
        for season in result_json["data"]["node"]["seasons"]:
            season_n = season["content"]["seasonNumber"]
            result[season_n] = {}

            for episode in season["episodes"]:
                episode_n = episode["content"]["episodeNumber"]
                result[season_n][episode_n] = []

                for offer in episode["offers"]:
                    result[season_n][episode_n].append(Offer(offer))

        return result

    def search_movie(
        self, title: str, results=4, year: int | None = None
    ) -> list[SearchResult] | None:
        try:
            return self._search(title, "MOVIE", results, year)
        except Exception:
            return None

    def search_show(
        self, title: str, results=4, year: int | None = None
    ) -> list[SearchResult] | None:

        try:
            return self._search(title, "SHOW", results, year)
        except Exception:
            return None

    def _search(
        self, title, objectType: str, results: int = 1, year: int | None = None
    ) -> list[SearchResult]:

        from .queries import SEARCH_QUERY as query

        filter = {}

        filter["searchQuery"] = title
        filter["objectTypes"] = [objectType]
        if year is not None:
            filter["releaseYear"] = {
                "min": year,
                "max": year,
            }

        request = {
            "operationName": "GetSearchTitles",
            "query": query,
            "variables": {
                "first": results,
                "searchTitlesFilter": filter,
                "language": self._language,
                "country": self._country,
            },
        }

        response = self.httpx_client.post(self.graphql_url, json=request)

        filtered = self._filter_api_error(response)

        ret = []
        for node in filtered["data"]["popularTitles"]["edges"]:
            ret.append(SearchResult(node["node"]))

        return ret

    def _get_providers(
        self, jwid: str, providers: List[str] = [], forceFlatrate: bool = False
    ):

        from .queries import OFFER_QUERY as query

        # MONETIZATION_TYPES = ["FLATRATE", "RENT", "BUY", "ADS", "FREE"]
        # PRESENTATION_TYPES = ["SD", "HD", "_4K"]
        filter: Dict[str, Any] = {}

        filter["bestOnly"] = True

        if forceFlatrate:
            filter["monetizationTypes"] = ["FLATRATE"]
        if len(providers) > 0:
            filter["packages"] = providers

        request: Any = {
            "operationName": "GetTitleOffers",
            "query": query,
            "variables": {
                "nodeId": jwid,
                "language": self._language,
                "country": self._country,
                "offerFilter": filter,
            },
        }

        response = self.httpx_client.post(self.graphql_url, json=request)

        return self._filter_api_error(response)
>>>>>>> 16762695
<|MERGE_RESOLUTION|>--- conflicted
+++ resolved
@@ -4,17 +4,6 @@
 from json import JSONDecodeError
 
 # from simplejustwatchapi.justwatch import search
-<<<<<<< HEAD
-
-from .exceptions import (
-    JustWatchTooManyRequests,
-    JustWatchForbidden,
-    JustWatchNotFound,
-    JustWatchBadRequest,
-)
-from .models import MovieOffers, SearchResult, Offer, ShowOffers
-=======
->>>>>>> 16762695
 
 from .exceptions import (
     JustWatchBadJSON,
@@ -74,21 +63,6 @@
         try:
             j = data.json()
         except JSONDecodeError:
-<<<<<<< HEAD
-            return data.text
-
-        return result_json
-
-    def _http_request(self, method, path, json=None, params=None):
-        # JustWatch returns a 403 without a reasonable User-Agent
-        headers = {
-            "User-Agent": "Mozilla/5.0 (Windows NT 10.0; Win64; x64) AppleWebKit/537.36 (KHTML, like Gecko) Chrome/111.0.0.0 Safari/537.36"
-        }
-        url = self._build_url(path)
-        request = requests.Request(
-            method, url, headers=headers, json=json, params=params
-        )
-=======
             raise JustWatchBadJSON(data.text)
 
         # TODO: write custom retry strategy based on graphql errors
@@ -111,7 +85,6 @@
             "User-Agent": "Mozilla/5.0 (Windows NT 10.0; Win64; x64) AppleWebKit/537.36 (KHTML, like Gecko) Chrome/111.0.0.0 Safari/537.36"  # noqa: E501
         }
         url = self._build_url(path)
->>>>>>> 16762695
 
         request = self.httpx_client.build_request(
             method, url, headers=headers, json=json, params=params
@@ -156,15 +129,11 @@
         # Check if the locale is a iso_3166_2 Country Code
         if not valid_locale:
             locale = "".join(
-<<<<<<< HEAD
-                [i["full_locale"] for i in jw_locales if i["iso_3166_2"] == locale]
-=======
                 [
                     i["full_locale"]
                     for i in jw_locales
                     if i["iso_3166_2"] == locale
                 ]
->>>>>>> 16762695
             )
 
         # If the locale is empty return the default locale
@@ -179,12 +148,15 @@
         return self._http_get(path)
 
     def query_movie_offers(
-<<<<<<< HEAD
-        self, jwid: str, providers: list[str] = [], forceFlatrate=False
-    ) -> MovieOffers:
-        result_json = self.__get_providers(jwid, providers, forceFlatrate)
-
-        result = []
+        self, jwid: str, providers: List[str] = [], forceFlatrate=False
+    ) -> MovieOffers | None:
+
+        try:
+            result_json = self._get_providers(jwid, providers, forceFlatrate)
+        except Exception:
+            return None
+
+        result: MovieOffers = []
 
         for offer in result_json["data"]["node"]["offers"]:
             result.append(Offer(offer))
@@ -192,65 +164,48 @@
         return result
 
     def query_show_offers(
-        self, jwid: str, providers: list[str] = [], forceFlatrate=False
-    ) -> ShowOffers:
-        result_json = self.__get_providers(jwid, providers, forceFlatrate)
-
-        result = {}
+        self, jwid: str, providers: List[str] = [], forceFlatrate=False
+    ) -> ShowOffers | None:
+
+        try:
+            result_json = self._get_providers(jwid, providers, forceFlatrate)
+        except Exception:
+            return None
+
+        result: ShowOffers = {}
 
         for season in result_json["data"]["node"]["seasons"]:
             season_n = season["content"]["seasonNumber"]
             result[season_n] = {}
+
             for episode in season["episodes"]:
                 episode_n = episode["content"]["episodeNumber"]
                 result[season_n][episode_n] = []
+
                 for offer in episode["offers"]:
                     result[season_n][episode_n].append(Offer(offer))
-=======
-        self, jwid: str, providers: List[str] = [], forceFlatrate=False
-    ) -> MovieOffers | None:
-
-        try:
-            result_json = self._get_providers(jwid, providers, forceFlatrate)
-        except Exception:
-            return None
-
-        result: MovieOffers = []
-
-        for offer in result_json["data"]["node"]["offers"]:
-            result.append(Offer(offer))
 
         return result
 
-    def query_show_offers(
-        self, jwid: str, providers: List[str] = [], forceFlatrate=False
-    ) -> ShowOffers | None:
-
-        try:
-            result_json = self._get_providers(jwid, providers, forceFlatrate)
-        except Exception:
-            return None
->>>>>>> 16762695
-
-        result: ShowOffers = {}
-
-<<<<<<< HEAD
     def search_movie(
         self, title: str, results=4, year: int | None = None
-    ) -> list[SearchResult]:
-        res = self.__search(title, "MOVIE", results, year)
-
-        return res
+    ) -> list[SearchResult] | None:
+        try:
+            return self._search(title, "MOVIE", results, year)
+        except Exception:
+            return None
 
     def search_show(
         self, title: str, results=4, year: int | None = None
-    ) -> list[SearchResult]:
-        res = self.__search(title, "SHOW", results, year)
-
-        return res
-
-    def __search(
-        self, title, objectType: str, results=1, year: int | None = None
+    ) -> list[SearchResult] | None:
+
+        try:
+            return self._search(title, "SHOW", results, year)
+        except Exception:
+            return None
+
+    def _search(
+        self, title, objectType: str, results: int = 1, year: int | None = None
     ) -> list[SearchResult]:
 
         from .queries import SEARCH_QUERY as query
@@ -259,7 +214,7 @@
 
         filter["searchQuery"] = title
         filter["objectTypes"] = [objectType]
-        if year != None:
+        if year is not None:
             filter["releaseYear"] = {
                 "min": year,
                 "max": year,
@@ -276,105 +231,6 @@
             },
         }
 
-        response = post(self.graphql_url, json=request)
-
-        ret = []
-        for node in response.json()["data"]["popularTitles"]["edges"]:
-            ret.append(SearchResult(node["node"]))
-
-        return ret
-
-    def __get_providers(
-        self, jwid: str, providers: list[str] = [], forceFlatrate: bool = False
-    ):
-
-        from .queries import OFFER_QUERY as query
-
-        # MONETIZATION_TYPES = ["FLATRATE", "RENT", "BUY", "ADS", "FREE"]
-        # PRESENTATION_TYPES = ["SD", "HD", "_4K"]
-        filter = {}
-
-        filter["bestOnly"] = True
-
-        if forceFlatrate:
-            filter["monetizationTypes"] = ["FLATRATE"]
-        if len(providers) > 0:
-            filter["packages"] = providers
-
-        request = {
-            "operationName": "GetTitleOffers",
-            "query": query,
-            "variables": {
-                "nodeId": jwid,
-                "language": self._language,
-                "country": self._country,
-                "offerFilter": filter,
-            },
-        }
-
-        response = post(self.graphql_url, json=request)
-
-        offers = []
-
-        return response.json()
-=======
-        for season in result_json["data"]["node"]["seasons"]:
-            season_n = season["content"]["seasonNumber"]
-            result[season_n] = {}
-
-            for episode in season["episodes"]:
-                episode_n = episode["content"]["episodeNumber"]
-                result[season_n][episode_n] = []
-
-                for offer in episode["offers"]:
-                    result[season_n][episode_n].append(Offer(offer))
-
-        return result
-
-    def search_movie(
-        self, title: str, results=4, year: int | None = None
-    ) -> list[SearchResult] | None:
-        try:
-            return self._search(title, "MOVIE", results, year)
-        except Exception:
-            return None
-
-    def search_show(
-        self, title: str, results=4, year: int | None = None
-    ) -> list[SearchResult] | None:
-
-        try:
-            return self._search(title, "SHOW", results, year)
-        except Exception:
-            return None
-
-    def _search(
-        self, title, objectType: str, results: int = 1, year: int | None = None
-    ) -> list[SearchResult]:
-
-        from .queries import SEARCH_QUERY as query
-
-        filter = {}
-
-        filter["searchQuery"] = title
-        filter["objectTypes"] = [objectType]
-        if year is not None:
-            filter["releaseYear"] = {
-                "min": year,
-                "max": year,
-            }
-
-        request = {
-            "operationName": "GetSearchTitles",
-            "query": query,
-            "variables": {
-                "first": results,
-                "searchTitlesFilter": filter,
-                "language": self._language,
-                "country": self._country,
-            },
-        }
-
         response = self.httpx_client.post(self.graphql_url, json=request)
 
         filtered = self._filter_api_error(response)
@@ -415,5 +271,4 @@
 
         response = self.httpx_client.post(self.graphql_url, json=request)
 
-        return self._filter_api_error(response)
->>>>>>> 16762695
+        return self._filter_api_error(response)