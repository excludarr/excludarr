--- conflicted
+++ resolved
@@ -67,27 +67,6 @@
         # Log the JustWatch API call function
         logger.debug(f"Query JustWatch API with title: {title}")
         titles = self.justwatch_client.search_movie(title)
-<<<<<<< HEAD
-
-        for entry in titles:
-            jw_imdb_id = entry.imdbId
-            jw_tmdb_id = entry.tmdbId
-
-            # TODO: maybe also check year
-            if (imdb_id != None and imdb_id == jw_imdb_id) or (
-                tmdb_id != None and tmdb_id == jw_tmdb_id
-            ):
-                logger.debug(
-                    f"Found JustWatch IMDB ID: {jw_imdb_id} for {title} with Radarr IMDB ID: {imdb_id}"
-                )
-                
-                #TODO: implement fast
-
-                # search providers
-                offers = self.justwatch_client.query_movie_offers(entry.id, providers)
-
-                return (entry, offers)
-=======
 
         if titles:
             for entry in titles:
@@ -110,7 +89,6 @@
                     )
 
                     return (entry, offers)
->>>>>>> 16762695
         logger.debug(f"Not found title: {title}")
         return None
 
