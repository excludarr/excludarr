import typer
import sys

from typing import Optional
from loguru import logger

import excludarr.commands.radarr as radarr
import excludarr.commands.sonarr as sonarr
import excludarr.commands.providers as providers

from excludarr import __version__

<<<<<<< HEAD

def sonarr_disabled_callback():
    typer.echo("sonarr command is currently disabled. See https://github.com/excludarr/excludarr/issues/2 for more information.", file=sys.stderr)
    raise typer.Exit(1)


app = typer.Typer()
app.add_typer(radarr.app, name="radarr", help="Manages movies in Radarr.")
app.add_typer(sonarr.app, name="sonarr", help="Manages TV shows, seasons and episodes in Sonarr.", callback=sonarr_disabled_callback)
=======
app = typer.Typer()
app.add_typer(radarr.app, name="radarr", help="Manages movies in Radarr.")
>>>>>>> f30ab01b
app.add_typer(
    sonarr.app,
    name="sonarr",
    help="Manages TV shows, seasons and episodes in Sonarr.",
)
app.add_typer(
    providers.app,
    name="providers",
    help="List all the possible providers for your locale.",
)


def version_callback(value: bool):
    if value:
        typer.echo(f"Excludarr: v{__version__}")
        raise typer.Exit()


def _setup_logging(debug):
    """
    Setup the log formatter for Excludarr
    """

    log_level = "INFO"
    if debug:
        log_level = "DEBUG"

    logger.remove()

    # create a debug file if we are in debug mode
    # this file will be cleared every time the program runs,
    # if you need it, save it before it's gone :)
    if debug:
        logger.add(
            "file.log",
            level=log_level,
            colorize=False,
            backtrace=True,
            diagnose=True,
            mode="w"
        )

    logger.add(
        sys.stdout,
        colorize=True,
        format="[{time:YYYY-MM-DD HH:mm:ss}] - <level>{message}</level>",
        level=log_level,
    )


@app.callback()
def main(
    debug: bool = False,
    version: Optional[bool] = typer.Option(
        None, "--version", callback=version_callback
    ),
):
    """
    Excludarr is a CLI that interacts with Radarr and Sonarr instances. It
    completely manages you library in Sonarr and Radarr to only consist out of
    movies and series that are not present on any of the configured streaming
    providers. Excludarr can also re monitor movies and series if it is not
    available anymore on any of the configured streaming providers. You can
    also configure to delete the already downloaded files of the excluded entry
    to keep your storage happy!
    """

    # Setup the logger
    _setup_logging(debug)

    # Logging
    logger.debug(f"Starting Excludarr v{__version__}")

def cli():
    app(prog_name="excludarr")


if __name__ == "__main__":
    cli()<|MERGE_RESOLUTION|>--- conflicted
+++ resolved
@@ -10,20 +10,8 @@
 
 from excludarr import __version__
 
-<<<<<<< HEAD
-
-def sonarr_disabled_callback():
-    typer.echo("sonarr command is currently disabled. See https://github.com/excludarr/excludarr/issues/2 for more information.", file=sys.stderr)
-    raise typer.Exit(1)
-
-
 app = typer.Typer()
 app.add_typer(radarr.app, name="radarr", help="Manages movies in Radarr.")
-app.add_typer(sonarr.app, name="sonarr", help="Manages TV shows, seasons and episodes in Sonarr.", callback=sonarr_disabled_callback)
-=======
-app = typer.Typer()
-app.add_typer(radarr.app, name="radarr", help="Manages movies in Radarr.")
->>>>>>> f30ab01b
 app.add_typer(
     sonarr.app,
     name="sonarr",
