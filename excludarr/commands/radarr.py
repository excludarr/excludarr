--- conflicted
+++ resolved
@@ -18,12 +18,8 @@
     help="Exclude movies in Radarr by deleting or not monitoring them"
 )
 def exclude(
-<<<<<<< HEAD
-    providers: Optional[List[str]] = typer.Option(
-=======
     ctx: typer.Context,
     providers: List[str] = typer.Option(
->>>>>>> f30ab01b
         [],
         "-p",
         "--provider",
